--- conflicted
+++ resolved
@@ -26,11 +26,6 @@
     
     def format_json(self, resources, fh):
         return dumps(resources, fh, indent=2)
-<<<<<<< HEAD
-        
-    def filter_resources(self, resources):
-        raise NotImplementedError()
-=======
 
     def resource_query(self):
         return []
@@ -41,5 +36,4 @@
             resources = f.process(resources)
         self.log.info("Filtered from %d to %d %s" % (
             original, len(resources), self.__class__.__name__.lower()))
-        return resources
->>>>>>> 9f601b06
+        return resources